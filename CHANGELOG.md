--- conflicted
+++ resolved
@@ -6,15 +6,13 @@
 
 - Deprecate `p[metric|log|trace]otlp.RegiserServer` in favor of `p[metric|log|trace]otlp.RegiserGRPCServer` (#6180)
 
-<<<<<<< HEAD
+### 💡 Enhancements 💡
+
+- Add config marshaler (#5566)
+
 ### 🧰 Bug fixes 🧰
 
 - Make sure `pcommon.Map.[Delete|Put]` doesn't affect other values returned by `pcommon.Map.Get` (#6182)
-=======
-### 💡 Enhancements 💡
-
-- Add config marshaler (#5566)
->>>>>>> e9311f6a
 
 ## v0.61.0 Beta
 
